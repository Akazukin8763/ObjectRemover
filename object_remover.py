--- conflicted
+++ resolved
@@ -231,7 +231,9 @@
         # Track the target instance on each frame
         progress = tqdm(enumerate(record_frames), desc=f"Tracking", total=len(record_frames))
 
-<<<<<<< HEAD
+        # add the box for matching frames
+        src_box = self.model_yolov8.result_boxes[self._selected_index].copy()
+
         # TODO
         # store the continuous masks, and use it to create a big masks
         mask_stack = []
@@ -239,12 +241,6 @@
         delete_threshold = 3  # 3 for zebra scene, 10 for bird scene
 
         for id, frame in progress:
-=======
-        # add the box for matching frames
-        src_box = self.model_yolov8.result_boxes[self._selected_index].copy()
-        
-        for frame in progress:
->>>>>>> 32483c4a
             # Match the target instance with the current frame
             matched_index, matched_image = self.match(target_instance_image, frame, src_box)
 
@@ -268,8 +264,10 @@
 
                 # Update the target instance for the next frame
                 target_instance_image = matched_image.copy()
-
-<<<<<<< HEAD
+                
+                # merge conflict
+                # Update the source box for the next frame
+                src_box = matched_box.copy()
             # else:
             #     # record_boxes.append(None)
             #     # record_masks.append(None)
@@ -294,10 +292,6 @@
                     position_stack = position_stack[1:]
                     mask_stack = mask_stack[1:]
 
-=======
-                # Update the source box for the next frame
-                src_box = matched_box.copy()
->>>>>>> 32483c4a
             else:
                 record_boxes.append(None)
                 record_masks.append(None)
@@ -518,16 +512,11 @@
 
 def main():
     # filepath = './resources/IMG_1722.jpg'
-<<<<<<< HEAD
     # filepath = './resources/4K African Animals - Serengeti National Park.mp4'
     filepath = './resources/Resize_640x360_4K_African_Animals_-_Serengeti_National_Park.mp4'
     # filepath = './resources/Resize_640x360_Amazing_Wildlife_of_Botswana_-_8K_Nature_Documentary_Film_with_music.mp4'
     # filepath = './resources/Resize_640x360_8_Hours_of_Beautiful_Birds_No_Music_4K_Nature_RelaxationTM_-_Washington_State.mp4'
     # filepath = './resources/Resize_640x360_WILD_WORLD_DOLBY_VISIONTM___EXTREME_COLORS_8K_HDR.mp4'
-=======
-    filepath = './resources/Resize_640x360_4K_African_Animals_-_Serengeti_National_Park.mp4'
-
->>>>>>> 32483c4a
     remover = ObjectRemover()
     remover.load(filepath)
     remover.run(False)
