--- conflicted
+++ resolved
@@ -186,14 +186,14 @@
             num_matches = len(matches)
 
             # Update the best similarity and matched index/image if the current similarity is higher
+            # Also, we need to ensure that the distance between two matched instances are not too far
             similarity = num_matches / max_possible_matches
 
-            # add for matching
             matched_center_x = (matched_box[0] + matched_box[2]) / 2
             matched_center_y = (matched_box[1] + matched_box[3]) / 2
             distance = math.sqrt((matched_center_x - src_center_x) ** 2 + (matched_center_y - src_center_y) ** 2)
 
-            if similarity > best_similarity and distance <= max_distance :
+            if similarity > best_similarity and distance <= max_distance:
                 best_similarity = similarity
 
                 matched_index = index
@@ -274,11 +274,10 @@
         # Track the target instance on each frame
         progress = tqdm(enumerate(record_frames), desc=f"Tracking", total=len(record_frames))
 
-        # add the box for matching frames
+        # Add the box for matching frames
         src_box = self.model_yolov8.result_boxes[self._selected_index].copy()
 
-        # TODO
-        # store the continuous masks, and use it to create a big masks
+        # Store the continuous masks, and use it to create a big masks
         mask_stack = []
         position_stack = np.empty((0, 5))
         delete_threshold = 10  # 3 for zebra scene, 10 for bird scene
@@ -295,12 +294,9 @@
                 # Record the bounding box and mask
                 x1, y1 = list(map(math.floor, matched_box[:2]))
                 x2, y2 = list(map(math.ceil, matched_box[2:]))
-                
+
                 position_stack = np.vstack((position_stack, np.array([id, x1, y1, x2, y2])))
                 mask_stack.append(matched_mask)
-
-                # record_boxes.append([x1, y1, x2, y2])
-                # record_masks.append(matched_mask[y1:y2, x1:x2])
 
                 # Combine the new mask with the moving mask
                 moving_mask = cv2.bitwise_or(moving_mask, matched_mask)
@@ -308,12 +304,8 @@
                 # Update the target instance for the next frame
                 target_instance_image = matched_image.copy()
                 
-                # merge conflict
                 # Update the source box for the next frame
                 src_box = matched_box.copy()
-            # else:
-            #     # record_boxes.append(None)
-            #     # record_masks.append(None)
 
             # Get the maximum box sixe
             if len(position_stack):
@@ -334,12 +326,10 @@
                 if id - position_stack[0][0] > delete_threshold:
                     position_stack = position_stack[1:]
                     mask_stack = mask_stack[1:]
-
             else:
                 record_boxes.append(None)
                 record_masks.append(None)
 
-<<<<<<< HEAD
             # Find the shadow of target instance if matched
             if matched_index is not None:
                 matched_mask = self.model_yolov8.result_masks[matched_index].copy()
@@ -351,38 +341,6 @@
                 record_shadow_masks.append(None)
 
         return moving_mask, record_frames, record_boxes, record_masks, record_shadow_masks
-=======
-            '''Start testing'''
-            # if matched_index is not None:
-            #     box = self.model_yolov8.result_boxes[matched_index].copy()
-            #     class_ = self.model_yolov8.result_classes[matched_index].copy()
-            #     score = self.model_yolov8.result_confs[matched_index].copy()
-            #     mask = self.model_yolov8.result_masks[matched_index].copy()
-            #     frame = self.model_yolov8.draw_detections(frame, [box], [class_], [score], [mask])
-
-            if matched_index is None:
-                print('---------No matches found!--------', id)
-
-            if record_boxes[-1] is not None:
-                box = np.array(record_boxes[-1])
-                temp_x1, temp_y1, temp_x2, temp_y2 = box
-                mask = np.zeros(frame.shape[0:2])
-                mask[temp_y1:temp_y2, temp_x1:temp_x2] = record_masks[-1]
-                frame = self.model_yolov8.draw_detections_test(frame, [box], [mask])
-
-            win_name = f'{__class__.__name__} - Tracking'
-            cv2.namedWindow(win_name, cv2.WINDOW_NORMAL)
-            cv2.resizeWindow(win_name, self._win_width, self._win_height)
-            cv2.imshow(win_name, frame)
-
-            if cv2.waitKey(1) & 0xFF == 27:
-                break
-
-        cv2.destroyAllWindows()
-        '''End of testing'''
-
-        return moving_mask, record_frames, record_boxes, record_masks
->>>>>>> e9710a4d
 
     def run(self, learning_base = False):
         # Select the target object to remove
@@ -393,7 +351,6 @@
             raise AttributeError('Object is not selected. Call select() method first.')
         selected_image = self.model_yolov8.extract_instance(self._selected_index)
 
-        '''
         # Inpaint the image
         if learning_base:
             results = self.__inpaint_with_learning_base(selected_image)
@@ -420,27 +377,15 @@
 
         cv2.destroyAllWindows()
         output.release()
-        '''
-
-        '''Test tracking'''
-        moving_mask, frames, boxes, masks = self.track(self.capture.frame - 1,
-                                                       self.capture.total_frames,
-                                                       selected_image)
-        print('end tracking')
 
     def __inpaint_without_learning_base(self, target_instance_image):
         # Tracking the target instance
-<<<<<<< HEAD
         moving_mask, frames, boxes, masks, shadow_masks = self.track(self.capture.frame - 1,
                                                                      self.capture.total_frames,
                                                                      target_instance_image)
-=======
-        moving_mask, frames, boxes, masks = self.track(self.capture.frame - 1,
-                                                       self.capture.total_frames,
-                                                       target_instance_image)
+
         # Initialize the 5x5 kernel for dilation
-        dilate_kernel = np.ones((11,11), np.uint8)  
->>>>>>> e9710a4d
+        dilate_kernel = np.ones((11, 11), dtype=np.uint8)
 
         # Process each recorded bounding box and mask
         results = []
@@ -455,10 +400,8 @@
                 continue
 
             # Initialize a background image and a filled mask
-            # background_image = np.zeros((self.capture.height, self.capture.width, 3))
             background_image = frame.copy()
             filled_mask = moving_mask.copy()
-            # filled_mask = mask.copy()
 
             if shadow_mask is not None:
                 filled_mask = cv2.bitwise_or(filled_mask, shadow_mask)
@@ -496,7 +439,7 @@
                     target_instance_mask = np.zeros((self.capture.height, self.capture.width))
                     target_instance_mask[y1:y2, x1:x2] = masks[prev_index]
                     
-                    # dilate the mask 
+                    # Dilate the mask 
                     target_instance_mask = cv2.dilate(target_instance_mask, dilate_kernel, iterations=1)
 
                     # Copy the background pixels from the previous frame where the mask excludes the target instance
@@ -519,7 +462,7 @@
                     target_instance_mask = np.zeros((self.capture.height, self.capture.width))
                     target_instance_mask[y1:y2, x1:x2] = masks[next_index]
                     
-                    # dilate the mask
+                    # Dilate the mask
                     target_instance_mask = cv2.dilate(target_instance_mask, dilate_kernel, iterations=1)
 
                     # Copy the background pixels from the next frame where the mask excludes the target instance
@@ -535,13 +478,11 @@
             target_instance_mask = np.zeros((self.capture.height, self.capture.width))
             target_instance_mask[y1:y2, x1:x2] = masks[current_index]
 
-            # dilate the mask
+            # Dilate the mask
             target_instance_mask = cv2.dilate(target_instance_mask, dilate_kernel, iterations=1)
-
             target_instance_mask = target_instance_mask.astype(np.bool_)
 
             # Replace the target instance in the current frame with the background
-            # TODO
             frame[target_instance_mask] = background_image[target_instance_mask]
             results.append(frame.astype(np.uint8))
 
@@ -582,14 +523,14 @@
 
 def main():
     # filepath = './resources/IMG_1722.jpg'
-    # filepath = './resources/zebra.mp4'
-    # filepath = './resources/Resize_640x360_zebra.mp4'
-    # filepath = './resources/Resize_640x360_ducks.mp4.mp4'
-    # filepath = './resources/Resize_640x360_eagle.mp4'
-    filepath = './resources/Resize_640x360_giraffe.mp4'
+    filepath = './resources/640x360_Zebra.mp4'
+    # filepath = './resources/640x360_Birds.mp4.mp4'
+    # filepath = './resources/640x360_Eagle.mp4'
+    # filepath = './resources/640x360_Giraffe.mp4'
+
     remover = ObjectRemover()
     remover.load(filepath)
-    remover.run(False)
+    remover.run(learning_base=False)
 
 
 if __name__ == '__main__':
